--- conflicted
+++ resolved
@@ -90,11 +90,7 @@
         for typ, value in data.items():
             icon = self.create_icon(*value["icon"])
             item = QListWidgetItem(icon, value["text"])
-<<<<<<< HEAD
-            item.setData(Qt.UserRole, typ)
-=======
-            item.setData(Qt.ItemDataRole.UserRole, value["type"])
->>>>>>> dca4469c
+            item.setData(Qt.ItemDataRole.UserRole, typ)
             list_widget.addItem(item)
         list_widget.itemClicked.connect(lambda x: onclick(x.data(Qt.ItemDataRole.UserRole)))
         list_widget.setCurrentItem(list_widget.item(0))
@@ -105,13 +101,8 @@
         pixmap = QPixmap(64, 64)
         pixmap.fill(Qt.GlobalColor.transparent)
         painter = QPainter(pixmap)
-<<<<<<< HEAD
-        painter.setRenderHint(QPainter.Antialiasing)
+        painter.setRenderHint(QPainter.RenderHint.Antialiasing)
         painter.setPen(QPen(QColor(BLACK), 6))
-=======
-        painter.setRenderHint(QPainter.RenderHint.Antialiasing)
-        painter.setPen(QPen(QColor("black"), 6))
->>>>>>> dca4469c
         painter.setBrush(QColor(color))
         if shape == ShapeType.CIRCLE:
             painter.drawEllipse(4, 4, 56, 56)
@@ -121,13 +112,8 @@
             painter.drawPolygon([QPoint(32, 10), QPoint(2, 60), QPoint(62, 60)])
         elif shape == ShapeType.LINE:
             painter.drawLine(0, 32, 64, 32)
-<<<<<<< HEAD
         elif shape == ShapeType.DASHED_LINE:
-            painter.setPen(QPen(QColor(color), 6, Qt.DashLine))
-=======
-        elif shape == "dashed_line":
             painter.setPen(QPen(QColor(color), 6, Qt.PenStyle.DashLine))
->>>>>>> dca4469c
             painter.drawLine(0, 32, 64, 32)
         painter.end()
         icon.addPixmap(pixmap)
