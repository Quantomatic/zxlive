--- conflicted
+++ resolved
@@ -1,7 +1,6 @@
 import copy
 from typing import Iterator, Union
 
-<<<<<<< HEAD
 import pyzx
 from PySide6.QtCore import QPointF, QPersistentModelIndex, Qt, \
     QModelIndex, QItemSelection, QRect, QSize
@@ -10,7 +9,7 @@
     QStyledItemDelegate, QStyleOptionViewItem, QStyle, QAbstractItemView
 from pyzx import VertexType, basicrules
 
-from .common import ET, VT, GraphT, SCALE, pos_from_view
+from .common import ET, VT, GraphT, SCALE, pos_from_view, pos_to_view
 from .base_panel import BasePanel, ToolbarSection
 from .commands import MoveNode, AddRewriteStep, GoToRewriteStep
 from .graphscene import GraphScene
@@ -18,20 +17,6 @@
 from .eitem import EItem
 from .proof import ProofModel
 from .vitem import VItem, ZX_GREEN, DragState
-=======
-from PySide6.QtCore import QPointF
-from PySide6.QtWidgets import QWidget, QToolButton, QHBoxLayout
-from PySide6.QtGui import QVector2D
-from pyzx import VertexType, basicrules
-
-from .common import ET, VT, GraphT, SCALE, pos_from_view, pos_to_view
-from .base_panel import BasePanel, ToolbarSection
-from .commands import MoveNode, UpdateGraph
-from .graphscene import GraphScene
-from .graphview import GraphTool, WandTrace
-from .vitem import VItem
-from .eitem import EItem
->>>>>>> 079df9ca
 from . import proof_actions
 from . import animations as anims
 
@@ -51,11 +36,8 @@
         self.init_action_groups()
 
         self.graph_view.wand_trace_finished.connect(self._wand_trace_finished)
-<<<<<<< HEAD
         self.graph_scene.vertex_dragged.connect(self._vertex_dragged)
         self.graph_scene.vertex_dropped_onto.connect(self._vertex_dropped_onto)
-=======
->>>>>>> 079df9ca
 
         self.step_view = QListView(self)
         self.proof_model = ProofModel(self.graph_view.graph_scene.g)
@@ -124,7 +106,6 @@
     def _magic_wand_clicked(self) -> None:
         self.graph_view.tool = GraphTool.MagicWand
 
-<<<<<<< HEAD
     def _vertex_dragged(self, state: DragState, v: VT, w: VT) -> None:
         if state == DragState.Onto:
             if pyzx.basicrules.check_fuse(self.graph, v, w):
@@ -164,24 +145,6 @@
         s = self.graph.edge_s(item.e)
         t = self.graph.edge_t(item.e)
 
-=======
-    def _wand_trace_finished(self, trace):
-        if self._magic_slice(trace):
-            return
-        elif self._magic_identity(trace):
-            return
-
-    def _magic_identity(self, trace):
-        if len(trace.hit) != 1 or not all(isinstance(item, EItem) for item in trace.hit):
-            return False
-
-        item = next(iter(trace.hit))
-        pos = trace.hit[item][-1]
-        pos = SCALE * QPointF(*pos_from_view(pos.x(), pos.y()))
-        s = self.graph.edge_s(item.e)
-        t = self.graph.edge_t(item.e)
-
->>>>>>> 079df9ca
         if self.identity_choice[0].isChecked():
             vty = VertexType.Z
         elif self.identity_choice[1].isChecked():
@@ -195,11 +158,7 @@
         new_g.remove_edge(item.e)
 
         anim = anims.add_id(v, self.graph_scene)
-<<<<<<< HEAD
         cmd = AddRewriteStep(self.graph_view, new_g, self.step_view, "id")
-=======
-        cmd = UpdateGraph(self.graph_view, new_g)
->>>>>>> 079df9ca
         self.undo_stack.push(cmd, anim_after=anim)
 
     def _magic_slice(self, trace: WandTrace) -> None:
@@ -216,26 +175,15 @@
         if basicrules.check_remove_id(self.graph, vertex):
             self._remove_id(vertex)
             return True
-<<<<<<< HEAD
-
-=======
-        
->>>>>>> 079df9ca
+
         start = trace.hit[item][0]
         end = trace.hit[item][-1]
         if start.y() > end.y():
             start, end = end, start
-<<<<<<< HEAD
-        pos = QPointF(SCALE * self.graph.row(vertex), SCALE * self.graph.qubit(vertex))
-        left, right = [], []
-        for neighbor in self.graph.neighbors(vertex):
-            npos = QPointF(SCALE * self.graph.row(neighbor), SCALE * self.graph.qubit(neighbor))
-=======
         pos = QPointF(*pos_to_view(self.graph.row(vertex), self.graph.qubit(vertex)))
         left, right = [], []
         for neighbor in self.graph.neighbors(vertex):
             npos = QPointF(*pos_to_view(self.graph.row(neighbor), self.graph.qubit(neighbor)))
->>>>>>> 079df9ca
             # Compute whether each neighbor is inside the entry and exit points
             i1 = cross(start - pos, npos - pos) * cross(start - pos, end - pos) >= 0
             i2 = cross(end - pos, npos - pos) * cross(end - pos, start - pos) >= 0
@@ -244,29 +192,18 @@
                 left.append(neighbor)
             else:
                 right.append(neighbor)
-<<<<<<< HEAD
-        self._unfuse(vertex, left)
-=======
         mouse_dir = ((start + end) / 2) - pos
         self._unfuse(vertex, left, mouse_dir)
->>>>>>> 079df9ca
         return True
 
     def _remove_id(self, v: VT) -> None:
         new_g = copy.deepcopy(self.graph)
         basicrules.remove_id(new_g, v)
         anim = anims.remove_id(self.graph_scene.vertex_map[v])
-<<<<<<< HEAD
         cmd = AddRewriteStep(self.graph_view, new_g, self.step_view, "id")
         self.undo_stack.push(cmd, anim_before=anim)
 
-    def _unfuse(self, v: VT, left_neighbours: list[VT]) -> None:
-=======
-        cmd = UpdateGraph(self.graph_view, new_g)
-        self.undo_stack.push(cmd, anim_before=anim)
-
     def _unfuse(self, v: VT, left_neighbours: list[VT], mouse_dir: QPointF) -> None:
->>>>>>> 079df9ca
         def snap_vector(v):
             if abs(v.x()) > abs(v.y()):
                 v.setY(0.0)
@@ -298,23 +235,15 @@
             avg_right = -avg_left
         elif avg_left.isNull():
             avg_left = -avg_right
-<<<<<<< HEAD
 
         dist = 0.25 if QVector2D.dotProduct(avg_left, avg_right) != 0 else 0.35
-
-        new_g = copy.deepcopy(self.graph)
-        left_vert = new_g.add_vertex(self.graph.type(v),
-=======
-        
-        dist = 0.25 if QVector2D.dotProduct(avg_left, avg_right) != 0 else 0.35
-        # Put the phase on the left hand side if the mouse direction is further 
+        # Put the phase on the left hand side if the mouse direction is further
         # away from the average direction of the left neighbours than the right.
         phase_left = QVector2D.dotProduct(QVector2D(mouse_dir), avg_left) \
             <= QVector2D.dotProduct(QVector2D(mouse_dir), avg_right)
 
         new_g = copy.deepcopy(self.graph)
-        left_vert = new_g.add_vertex(self.graph.type(v), 
->>>>>>> 079df9ca
+        left_vert = new_g.add_vertex(self.graph.type(v),
                                      qubit=self.graph.qubit(v) + dist*avg_left.y(),
                                      row=self.graph.row(v) + dist*avg_left.x())
         new_g.set_row(v, self.graph.row(v) + dist*avg_right.x())
@@ -329,22 +258,15 @@
             new_g.set_phase(v, 0)
 
         anim = anims.unfuse(self.graph, new_g, v, self.graph_scene)
-<<<<<<< HEAD
         cmd = AddRewriteStep(self.graph_view, new_g, self.step_view, "unfuse")
         self.undo_stack.push(cmd, anim_after=anim)
 
-=======
-        cmd = UpdateGraph(self.graph_view, new_g)
-        self.undo_stack.push(cmd, anim_after=anim)
-        
->>>>>>> 079df9ca
     def _vert_double_clicked(self, v: VT) -> None:
         if self.graph.type(v) == VertexType.BOUNDARY:
             return
 
         new_g = copy.deepcopy(self.graph)
         basicrules.color_change(new_g, v)
-<<<<<<< HEAD
         cmd = AddRewriteStep(self.graph_view, new_g, self.step_view, "color change")
         self.undo_stack.push(cmd)
 
@@ -429,7 +351,3 @@
 
     def createEditor(self, parent: QWidget, option: QStyleOptionViewItem, index: QModelIndex) -> bool:
         return False
-=======
-        cmd = UpdateGraph(self.graph_view, new_g)
-        self.undo_stack.push(cmd)
->>>>>>> 079df9ca
